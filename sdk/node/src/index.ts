--- conflicted
+++ resolved
@@ -18,12 +18,9 @@
 import { DSNParser, ParsedDSN } from './dsn-parser.js';
 import { ConnectionPool, PooledConnection } from './connection-pool.js';
 import { RetryStrategy } from './retry-logic.js';
-<<<<<<< HEAD
-=======
 import { MetadataProvider } from './metadata.js';
 import { QueryStream, QueryIterator, createQueryStream, createQueryIterator } from './streaming.js';
 import { StoredProcedureCaller, MultiStatementExecutor, ProcedureParameter, ProcedureResult } from './stored-procedures.js';
->>>>>>> 7d176d1b
 
 export interface WorkerSQLClientConfig extends SDKConfig {
   apiEndpoint?: string;
@@ -46,12 +43,9 @@
   private pool?: ConnectionPool;
   private retryStrategy: RetryStrategy;
   private parsedDSN?: ParsedDSN;
-<<<<<<< HEAD
-=======
   private metadataProvider?: MetadataProvider;
   private storedProcedureCaller?: StoredProcedureCaller;
   private multiStatementExecutor?: MultiStatementExecutor;
->>>>>>> 7d176d1b
 
   constructor(config: Partial<WorkerSQLClientConfig> | string) {
     // If DSN string is provided, parse it
@@ -219,8 +213,6 @@
       const client = conn.instance as any;
       client.__pooledConnectionId = conn.id;
       return client;
-<<<<<<< HEAD
-=======
     }
     return this.httpClient;
   }
@@ -231,25 +223,7 @@
   private releaseHttpClient(client: AxiosInstance & { __pooledConnectionId?: string }): void {
     if (this.pool && client.__pooledConnectionId) {
       this.pool.release(client.__pooledConnectionId);
->>>>>>> 7d176d1b
-    }
-    return this.httpClient;
-  }
-
-  /**
-   * Release an HTTP client back to the pool
-   */
-  private releaseHttpClient(client: AxiosInstance & { __pooledConnectionId?: string }): void {
-    if (this.pool && client.__pooledConnectionId) {
-      this.pool.release(client.__pooledConnectionId);
-    }
-  }
-
-  /**
-   * Get connection pool statistics
-   */
-  getPoolStats() {
-    return this.pool?.getStats();
+    }
   }
 
   /**
@@ -444,14 +418,10 @@
 export type { ParsedDSN } from './dsn-parser.js';
 export { ConnectionPool } from './connection-pool.js';
 export type { PooledConnection } from './connection-pool.js';
-<<<<<<< HEAD
-export { RetryStrategy } from './retry-logic.js';
-=======
 export { RetryStrategy } from './retry-logic.js';
 export { MetadataProvider } from './metadata.js';
 export type { ColumnMetadata, IndexMetadata, ForeignKeyMetadata, TableMetadata, DatabaseMetadata } from './metadata.js';
 export { QueryStream, QueryIterator, createQueryStream, createQueryIterator } from './streaming.js';
 export type { StreamOptions, StreamRow } from './streaming.js';
 export { StoredProcedureCaller, MultiStatementExecutor } from './stored-procedures.js';
-export type { ProcedureParameter, ProcedureResult } from './stored-procedures.js';
->>>>>>> 7d176d1b
+export type { ProcedureParameter, ProcedureResult } from './stored-procedures.js';